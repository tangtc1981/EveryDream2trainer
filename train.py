"""
Copyright [2022-2023] Victor C Hall

Licensed under the GNU Affero General Public License;
You may not use this code except in compliance with the License.
You may obtain a copy of the License at

    https://www.gnu.org/licenses/agpl-3.0.en.html

Unless required by applicable law or agreed to in writing, software
distributed under the License is distributed on an "AS IS" BASIS,
WITHOUT WARRANTIES OR CONDITIONS OF ANY KIND, either express or implied.
See the License for the specific language governing permissions and
limitations under the License.
"""

import os
import sys
import math
import signal
import argparse
import logging
import time
import gc
import random
<<<<<<< HEAD
import traceback
=======
import shutil

>>>>>>> d274ff28

import torch.nn.functional as F
from torch.cuda.amp import autocast, GradScaler
import torchvision.transforms as transforms

from colorama import Fore, Style, Cursor
import numpy as np
import itertools
import torch
import datetime
import json
from PIL import Image, ImageDraw, ImageFont

from diffusers import StableDiffusionPipeline, AutoencoderKL, UNet2DConditionModel, DDIMScheduler, DDPMScheduler, PNDMScheduler, EulerAncestralDiscreteScheduler
#from diffusers.models import AttentionBlock
from diffusers.optimization import get_scheduler
from diffusers.utils.import_utils import is_xformers_available
from transformers import CLIPTextModel, CLIPTokenizer
#from accelerate import Accelerator
from accelerate.utils import set_seed

import wandb
from torch.utils.tensorboard import SummaryWriter

from data.every_dream import EveryDreamBatch
from utils.huggingface_downloader import try_download_model_from_hf
from utils.convert_diff_to_ckpt import convert as converter
from utils.gpu import GPU

_SIGTERM_EXIT_CODE = 130
_VERY_LARGE_NUMBER = 1e9

def clean_filename(filename):
    """
    removes all non-alphanumeric characters from a string so it is safe to use as a filename
    """
    return "".join([c for c in filename if c.isalpha() or c.isdigit() or c==' ']).rstrip()

def convert_to_hf(ckpt_path):

    hf_cache = os.path.join("ckpt_cache", os.path.basename(ckpt_path))
    from utils.patch_unet import patch_unet

    if os.path.isfile(ckpt_path):        
        if not os.path.exists(hf_cache):
            os.makedirs(hf_cache)
            logging.info(f"Converting {ckpt_path} to Diffusers format")
            try:
                import utils.convert_original_stable_diffusion_to_diffusers as convert
                convert.convert(ckpt_path, f"ckpt_cache/{ckpt_path}")
            except:
                logging.info("Please manually convert the checkpoint to Diffusers format (one time setup), see readme.")
                exit()
        else:
            logging.info(f"Found cached checkpoint at {hf_cache}")
        
        is_sd1attn, yaml = patch_unet(hf_cache)
        return hf_cache, is_sd1attn, yaml
    elif os.path.isdir(hf_cache):
        is_sd1attn, yaml = patch_unet(hf_cache)
        return hf_cache, is_sd1attn, yaml
    else:
        is_sd1attn, yaml = patch_unet(ckpt_path)
        return ckpt_path, is_sd1attn, yaml

def setup_local_logger(args):
    """
    configures logger with file and console logging, logs args, and returns the datestamp
    """
    log_path = args.logdir

    if not os.path.exists(log_path):
        os.makedirs(log_path)

    json_config = json.dumps(vars(args), indent=2)
    datetimestamp = datetime.datetime.now().strftime("%Y%m%d-%H%M%S")

    with open(os.path.join(log_path, f"{args.project_name}-{datetimestamp}_cfg.json"), "w") as f:
        f.write(f"{json_config}")

    logfilename = os.path.join(log_path, f"{args.project_name}-{datetimestamp}.log")
    print(f" logging to {logfilename}")
    logging.basicConfig(filename=logfilename,
                        level=logging.INFO,
                        format="%(asctime)s %(message)s",
                        datefmt="%m/%d/%Y %I:%M:%S %p",
                       )

    logging.getLogger().addHandler(logging.StreamHandler(sys.stdout))

    return datetimestamp

def log_optimizer(optimizer: torch.optim.Optimizer, betas, epsilon):
    """
    logs the optimizer settings
    """
    logging.info(f"{Fore.CYAN} * Optimizer: {optimizer.__class__.__name__} *{Style.RESET_ALL}")
    logging.info(f"    betas: {betas}, epsilon: {epsilon} *{Style.RESET_ALL}")

def save_optimizer(optimizer: torch.optim.Optimizer, path: str):
    """
    Saves the optimizer state
    """
    torch.save(optimizer.state_dict(), path)

def load_optimizer(optimizer, path: str):
    """
    Loads the optimizer state
    """
    optimizer.load_state_dict(torch.load(path))

def get_gpu_memory(nvsmi):
    """
    returns the gpu memory usage
    """
    gpu_query = nvsmi.DeviceQuery('memory.used, memory.total')
    gpu_used_mem = int(gpu_query['gpu'][0]['fb_memory_usage']['used'])
    gpu_total_mem = int(gpu_query['gpu'][0]['fb_memory_usage']['total'])
    return gpu_used_mem, gpu_total_mem

def append_epoch_log(global_step: int, epoch_pbar, gpu, log_writer, **logs):
    """
    updates the vram usage for the epoch
    """
    gpu_used_mem, gpu_total_mem = gpu.get_gpu_memory()
    log_writer.add_scalar("performance/vram", gpu_used_mem, global_step)
    epoch_mem_color = Style.RESET_ALL
    if gpu_used_mem > 0.93 * gpu_total_mem:
        epoch_mem_color = Fore.LIGHTRED_EX
    elif gpu_used_mem > 0.85 * gpu_total_mem:
        epoch_mem_color = Fore.LIGHTYELLOW_EX
    elif gpu_used_mem > 0.7 * gpu_total_mem:
        epoch_mem_color = Fore.LIGHTGREEN_EX
    elif gpu_used_mem < 0.5 * gpu_total_mem:
        epoch_mem_color = Fore.LIGHTBLUE_EX

    if logs is not None:
        epoch_pbar.set_postfix(**logs, vram=f"{epoch_mem_color}{gpu_used_mem}/{gpu_total_mem} MB{Style.RESET_ALL} gs:{global_step}")


def set_args_12gb(args):
    logging.info(" Setting args to 12GB mode")
    if not args.gradient_checkpointing:   
        logging.info("  - Overiding gradient checkpointing to True")
        args.gradient_checkpointing = True
    if args.batch_size != 1:
        logging.info("  - Overiding batch size to 1")
        args.batch_size = 1
    # if args.grad_accum != 1:
    #     logging.info("   Overiding grad accum to 1")
        args.grad_accum = 1
    if args.resolution > 512:
        logging.info("  - Overiding resolution to 512")
        args.resolution = 512
    if not args.useadam8bit:
        logging.info("  - Overiding adam8bit to True")
        args.useadam8bit = True

def find_last_checkpoint(logdir):
    """
    Finds the last checkpoint in the logdir, recursively
    """
    last_ckpt = None
    last_date = None

    for root, dirs, files in os.walk(logdir):
        for file in files:
            if os.path.basename(file) == "model_index.json":
                curr_date = os.path.getmtime(os.path.join(root,file))

                if last_date is None or curr_date > last_date:
                    last_date = curr_date
                    last_ckpt = root

    assert last_ckpt, f"Could not find last checkpoint in logdir: {logdir}"
    assert "errored" not in last_ckpt, f"Found last checkpoint: {last_ckpt}, but it was errored, cancelling"

    print(f"    {Fore.LIGHTCYAN_EX}Found last checkpoint: {last_ckpt}, resuming{Style.RESET_ALL}")

    return last_ckpt

def setup_args(args):
    """
    Sets defaults for missing args (possible if missing from json config)
    Forces some args to be set based on others for compatibility reasons
    """
    if args.disable_unet_training and args.disable_textenc_training:
        raise ValueError("Both unet and textenc are disabled, nothing to train")

    if args.resume_ckpt == "findlast":
        logging.info(f"{Fore.LIGHTCYAN_EX} Finding last checkpoint in logdir: {args.logdir}{Style.RESET_ALL}")
        # find the last checkpoint in the logdir
        args.resume_ckpt = find_last_checkpoint(args.logdir)

    if args.lowvram:
        set_args_12gb(args)

    if not args.shuffle_tags:
        args.shuffle_tags = False

    args.clip_skip = max(min(4, args.clip_skip), 0)

    if args.ckpt_every_n_minutes is None and args.save_every_n_epochs is None:
        logging.info(f"{Fore.LIGHTCYAN_EX} No checkpoint saving specified, defaulting to every 20 minutes.{Style.RESET_ALL}")
        args.ckpt_every_n_minutes = 20

    if args.ckpt_every_n_minutes is None or args.ckpt_every_n_minutes < 1:
        args.ckpt_every_n_minutes = _VERY_LARGE_NUMBER

    if args.save_every_n_epochs is None or args.save_every_n_epochs < 1:
        args.save_every_n_epochs = _VERY_LARGE_NUMBER

    if args.save_every_n_epochs < _VERY_LARGE_NUMBER and args.ckpt_every_n_minutes < _VERY_LARGE_NUMBER:
        logging.warning(f"{Fore.LIGHTYELLOW_EX}** Both save_every_n_epochs and ckpt_every_n_minutes are set, this will potentially spam a lot of checkpoints{Style.RESET_ALL}")
        logging.warning(f"{Fore.LIGHTYELLOW_EX}** save_every_n_epochs: {args.save_every_n_epochs}, ckpt_every_n_minutes: {args.ckpt_every_n_minutes}{Style.RESET_ALL}")

    if args.cond_dropout > 0.26:
        logging.warning(f"{Fore.LIGHTYELLOW_EX}** cond_dropout is set fairly high: {args.cond_dropout}, make sure this was intended{Style.RESET_ALL}")

    if args.grad_accum > 1:
        logging.info(f"{Fore.CYAN} Batch size: {args.batch_size}, grad accum: {args.grad_accum}, 'effective' batch size: {args.batch_size * args.grad_accum}{Style.RESET_ALL}")

    total_batch_size = args.batch_size * args.grad_accum

    if args.scale_lr is not None and args.scale_lr:
        tmp_lr = args.lr
        args.lr = args.lr * (total_batch_size**0.55)
        logging.info(f"{Fore.CYAN} * Scaling learning rate {tmp_lr} by {total_batch_size**0.5}, new value: {args.lr}{Style.RESET_ALL}")

    if args.save_ckpt_dir is not None and not os.path.exists(args.save_ckpt_dir):
        os.makedirs(args.save_ckpt_dir)

    if args.rated_dataset:
        args.rated_dataset_target_dropout_percent = min(max(args.rated_dataset_target_dropout_percent, 0), 100)

        logging.info(logging.info(f"{Fore.CYAN} * Activating rated images learning with a target rate of {args.rated_dataset_target_dropout_percent}% {Style.RESET_ALL}"))

    return args

def update_grad_scaler(scaler: GradScaler, global_step, epoch, step):
    if global_step == 250 or (epoch >= 4 and step == 1):
        factor = 1.8
        scaler.set_growth_factor(factor)
        scaler.set_backoff_factor(1/factor)
        scaler.set_growth_interval(50)
    if global_step == 500 or (epoch >= 8 and step == 1):
        factor = 1.6
        scaler.set_growth_factor(factor)
        scaler.set_backoff_factor(1/factor)
        scaler.set_growth_interval(50)
    if global_step == 1000 or (epoch >= 10 and step == 1):
        factor = 1.3
        scaler.set_growth_factor(factor)
        scaler.set_backoff_factor(1/factor)
        scaler.set_growth_interval(100)
    if global_step == 3000 or (epoch >= 20 and step == 1):
        factor = 1.15
        scaler.set_growth_factor(factor)
        scaler.set_backoff_factor(1/factor)
        scaler.set_growth_interval(100)

def main(args):
    """
    Main entry point
    """
    log_time = setup_local_logger(args)
    args = setup_args(args)

    if args.notebook:
        from tqdm.notebook import tqdm
    else:
        from tqdm.auto import tqdm

    seed = args.seed if args.seed != -1 else random.randint(0, 2**30)
    logging.info(f" Seed: {seed}")
    set_seed(seed)
    gpu = GPU()
    device = torch.device(f"cuda:{args.gpuid}")

    torch.backends.cudnn.benchmark = True

    log_folder = os.path.join(args.logdir, f"{args.project_name}_{log_time}")

    if not os.path.exists(log_folder):
        os.makedirs(log_folder)

    @torch.no_grad()
    def __save_model(save_path, unet, text_encoder, tokenizer, scheduler, vae, save_ckpt_dir, yaml_name, save_full_precision=False):
        """
        Save the model to disk
        """
        global global_step
        if global_step is None or global_step == 0:
            logging.warning("  No model to save, something likely blew up on startup, not saving")
            return
        logging.info(f" * Saving diffusers model to {save_path}")
        pipeline = StableDiffusionPipeline(
            vae=vae,
            text_encoder=text_encoder,
            tokenizer=tokenizer,
            unet=unet,
            scheduler=scheduler,
            safety_checker=None, # save vram
            requires_safety_checker=None, # avoid nag
            feature_extractor=None, # must be none of no safety checker
        )
        pipeline.save_pretrained(save_path)
        sd_ckpt_path = f"{os.path.basename(save_path)}.ckpt"
        
        if save_ckpt_dir is not None:
            sd_ckpt_full = os.path.join(save_ckpt_dir, sd_ckpt_path)
        else:
            sd_ckpt_full = os.path.join(os.curdir, sd_ckpt_path)
            save_ckpt_dir = os.curdir
        
        half = not save_full_precision

        logging.info(f" * Saving SD model to {sd_ckpt_full}")
        converter(model_path=save_path, checkpoint_path=sd_ckpt_full, half=half)

        if yaml_name and yaml_name != "v1-inference.yaml":
            yaml_save_path = f"{os.path.join(save_ckpt_dir, os.path.basename(save_path))}.yaml"
            logging.info(f" * Saving yaml to {yaml_save_path}")
            shutil.copyfile(yaml_name, yaml_save_path)

        # optimizer_path = os.path.join(save_path, "optimizer.pt")
        # if self.save_optimizer_flag:
        #     logging.info(f" Saving optimizer state to {save_path}")
        #     self.save_optimizer(self.ctx.optimizer, optimizer_path)

    @torch.no_grad()
    def __create_inference_pipe(unet, text_encoder, tokenizer, scheduler, vae):
        """
        creates a pipeline for SD inference
        """
        pipe = StableDiffusionPipeline(
            vae=vae,
            text_encoder=text_encoder,
            tokenizer=tokenizer,
            unet=unet,
            scheduler=scheduler,
            safety_checker=None, # save vram
            requires_safety_checker=None, # avoid nag
            feature_extractor=None, # must be none of no safety checker
        )

        return pipe

    def __generate_sample(pipe: StableDiffusionPipeline, prompt : str, cfg: float, resolution: int, gen):
        """
        generates a single sample at a given cfg scale and saves it to disk
        """       
        with torch.no_grad(), autocast():
            image = pipe(prompt,
                    num_inference_steps=30,
                    num_images_per_prompt=1,
                    guidance_scale=cfg,
                    generator=gen,
                    height=resolution,
                    width=resolution,
            ).images[0]

            draw = ImageDraw.Draw(image)
            try:
                font = ImageFont.truetype(font="arial.ttf", size=20)
            except:
                font = ImageFont.load_default()
            print_msg = f"cfg:{cfg:.1f}"

            l, t, r, b = draw.textbbox(xy=(0,0), text=print_msg, font=font)
            text_width = r - l
            text_height = b - t

            x = float(image.width - text_width - 10)
            y = float(image.height - text_height - 10)

            draw.rectangle((x, y, image.width, image.height), fill="white")
            draw.text((x, y), print_msg, fill="black", font=font)
        del draw, font
        return image

    def __generate_test_samples(pipe, prompts, gs, log_writer, log_folder, random_captions=False, resolution=512):      
        """
        generates samples at different cfg scales and saves them to disk
        """
        logging.info(f"Generating samples gs:{gs}, for {prompts}")
        pipe.set_progress_bar_config(disable=True)

        seed = args.seed if args.seed != -1 else random.randint(0, 2**30)
        gen = torch.Generator(device=device).manual_seed(seed)

        i = 0
        for prompt in prompts:
            if prompt is None or len(prompt) < 2:
                #logging.warning("empty prompt in sample prompts, check your prompts file")
                continue
            images = []
            for cfg in [7.0, 4.0, 1.01]:
                image = __generate_sample(pipe, prompt, cfg, resolution=resolution, gen=gen)
                images.append(image)

            width = 0
            height = 0
            for image in images:
                width += image.width
                height = max(height, image.height)

            result = Image.new('RGB', (width, height))

            x_offset = 0
            for image in images:
                result.paste(image, (x_offset, 0))
                x_offset += image.width

            clean_prompt = clean_filename(prompt)

            result.save(f"{log_folder}/samples/gs{gs:05}-{i}-{clean_prompt[:100]}.jpg", format="JPEG", quality=95, optimize=True, progressive=False)
            with open(f"{log_folder}/samples/gs{gs:05}-{i}-{clean_prompt[:100]}.txt", "w", encoding='utf-8') as f:
                f.write(prompt)
                f.write(f"\n seed: {seed}")

            tfimage = transforms.ToTensor()(result)
            if random_captions:
                log_writer.add_image(tag=f"sample_{i}", img_tensor=tfimage, global_step=gs)
            else:
                log_writer.add_image(tag=f"sample_{i}_{clean_prompt[:100]}", img_tensor=tfimage, global_step=gs)
            i += 1

            del result
            del tfimage
            del images

<<<<<<< HEAD
    try:
        # first try to download from HF
        model_root_folder = try_download_model_from_hf(repo_id=args.resume_ckpt,
                                                       subfolder=args.hf_repo_subfolder)
        # if that doesn't work, try a local folder
        if model_root_folder is None:
            model_root_folder = convert_to_hf(args.resume_ckpt)

        text_encoder = CLIPTextModel.from_pretrained(model_root_folder, subfolder="text_encoder")
        vae = AutoencoderKL.from_pretrained(model_root_folder, subfolder="vae")
        unet = UNet2DConditionModel.from_pretrained(model_root_folder, subfolder="unet")
        sample_scheduler = DDIMScheduler.from_pretrained(model_root_folder, subfolder="scheduler")
        noise_scheduler = DDPMScheduler.from_pretrained(model_root_folder, subfolder="scheduler")
        tokenizer = CLIPTokenizer.from_pretrained(model_root_folder, subfolder="tokenizer", use_fast=False)
    except Exception as e:
        traceback.print_exc()
=======
    try: 
        hf_ckpt_path, is_sd1attn, yaml = convert_to_hf(args.resume_ckpt)
        text_encoder = CLIPTextModel.from_pretrained(hf_ckpt_path, subfolder="text_encoder")
        vae = AutoencoderKL.from_pretrained(hf_ckpt_path, subfolder="vae")
        unet = UNet2DConditionModel.from_pretrained(hf_ckpt_path, subfolder="unet", upcast_attention=not is_sd1attn)
        sample_scheduler = DDIMScheduler.from_pretrained(hf_ckpt_path, subfolder="scheduler")
        noise_scheduler = DDPMScheduler.from_pretrained(hf_ckpt_path, subfolder="scheduler")
        tokenizer = CLIPTokenizer.from_pretrained(hf_ckpt_path, subfolder="tokenizer", use_fast=False)
    except:
>>>>>>> d274ff28
        logging.ERROR(" * Failed to load checkpoint *")

    if args.gradient_checkpointing:
        unet.enable_gradient_checkpointing()
        text_encoder.gradient_checkpointing_enable()
    
    if not args.disable_xformers:
        if (args.amp and is_sd1attn) or (not is_sd1attn):
            try:
                unet.enable_xformers_memory_efficient_attention()
                logging.info("Enabled xformers")
            except Exception as ex:
                logging.warning("failed to load xformers, using attention slicing instead")
                unet.set_attention_slice("auto")
                pass
    else:
        logging.info("xformers disabled, using attention slicing instead")
        unet.set_attention_slice("auto")

    default_lr = 2e-6
    curr_lr = args.lr if args.lr is not None else default_lr


    vae = vae.to(device, dtype=torch.float16 if args.amp else torch.float32)
    unet = unet.to(device, dtype=torch.float32)
    if args.disable_textenc_training and args.amp:
        text_encoder = text_encoder.to(device, dtype=torch.float16)
    else:
        text_encoder = text_encoder.to(device, dtype=torch.float32)

    if args.disable_textenc_training:
        logging.info(f"{Fore.CYAN} * NOT Training Text Encoder, quality reduced *{Style.RESET_ALL}")
        params_to_train = itertools.chain(unet.parameters())
    elif args.disable_unet_training:
        logging.info(f"{Fore.CYAN} * Training Text Encoder Only *{Style.RESET_ALL}")
        params_to_train = itertools.chain(text_encoder.parameters())
    else:
        logging.info(f"{Fore.CYAN} * Training Text and Unet *{Style.RESET_ALL}")
        params_to_train = itertools.chain(unet.parameters(), text_encoder.parameters())

    betas = (0.9, 0.999)
    epsilon = 1e-8
    if args.amp:
        epsilon = 2e-8
    
    weight_decay = 0.01
    if args.useadam8bit:
        import bitsandbytes as bnb
        opt_class = bnb.optim.AdamW8bit
        logging.info(f"{Fore.CYAN} * Using AdamW 8-bit Optimizer *{Style.RESET_ALL}")
    else:
        opt_class = torch.optim.AdamW
        logging.info(f"{Fore.CYAN} * Using AdamW standard Optimizer *{Style.RESET_ALL}")

    optimizer = opt_class(
            itertools.chain(params_to_train),
            lr=curr_lr,
            betas=betas,
            eps=epsilon,
            weight_decay=weight_decay,
            amsgrad=False,
        )

    log_optimizer(optimizer, betas, epsilon)

    train_batch = EveryDreamBatch(
        data_root=args.data_root,
        flip_p=args.flip_p,
        debug_level=1,
        batch_size=args.batch_size,
        conditional_dropout=args.cond_dropout,
        resolution=args.resolution,
        tokenizer=tokenizer,
        seed = seed,
        log_folder=log_folder,
        write_schedule=args.write_schedule,
        shuffle_tags=args.shuffle_tags,
        rated_dataset=args.rated_dataset,
        rated_dataset_dropout_target=(1.0 - (args.rated_dataset_target_dropout_percent / 100.0))
    )

    torch.cuda.benchmark = False

    epoch_len = math.ceil(len(train_batch) / args.batch_size)

    if args.lr_decay_steps is None or args.lr_decay_steps < 1:
        args.lr_decay_steps = int(epoch_len * args.max_epochs * 1.5)

    lr_warmup_steps = int(args.lr_decay_steps / 50) if args.lr_warmup_steps is None else args.lr_warmup_steps

    lr_scheduler = get_scheduler(
        args.lr_scheduler,
        optimizer=optimizer,
        num_warmup_steps=lr_warmup_steps,
        num_training_steps=args.lr_decay_steps,
    )

    sample_prompts = []
    with open(args.sample_prompts, "r") as f:
        for line in f:
            sample_prompts.append(line.strip())


    if args.wandb is not None and args.wandb:
        wandb.init(project=args.project_name, sync_tensorboard=True, )
    else:
        log_writer = SummaryWriter(log_dir=log_folder, 
                                   flush_secs=5,
                                   comment="EveryDream2FineTunes",
                                  )

    def log_args(log_writer, args):
        arglog = "args:\n"
        for arg, value in sorted(vars(args).items()):
            arglog += f"{arg}={value}, "
        log_writer.add_text("config", arglog)
    
    log_args(log_writer, args)


    """
    Train the model

    """
    print(f" {Fore.LIGHTGREEN_EX}** Welcome to EveryDream trainer 2.0!**{Style.RESET_ALL}")
    print(f" (C) 2022-2023 Victor C Hall  This program is licensed under AGPL 3.0 https://www.gnu.org/licenses/agpl-3.0.en.html")
    print()
    print("** Trainer Starting **")

    global interrupted
    interrupted = False

    def sigterm_handler(signum, frame):
        """
        handles sigterm
        """
        global interrupted
        if not interrupted:
            interrupted=True            
            global global_step
            #TODO: save model on ctrl-c
            interrupted_checkpoint_path = os.path.join(f"{log_folder}/ckpts/interrupted-gs{global_step}")
            print()
            logging.error(f"{Fore.LIGHTRED_EX} ************************************************************************{Style.RESET_ALL}")
            logging.error(f"{Fore.LIGHTRED_EX} CTRL-C received, attempting to save model to {interrupted_checkpoint_path}{Style.RESET_ALL}")
            logging.error(f"{Fore.LIGHTRED_EX} ************************************************************************{Style.RESET_ALL}")
            time.sleep(2) # give opportunity to ctrl-C again to cancel save
            __save_model(interrupted_checkpoint_path, unet, text_encoder, tokenizer, noise_scheduler, vae, args.save_ckpt_dir, args.save_full_precision)
        exit(_SIGTERM_EXIT_CODE)

    signal.signal(signal.SIGINT, sigterm_handler)
    
    if not os.path.exists(f"{log_folder}/samples/"):
        os.makedirs(f"{log_folder}/samples/")

    gpu_used_mem, gpu_total_mem = gpu.get_gpu_memory()
    logging.info(f" Pretraining GPU Memory: {gpu_used_mem} / {gpu_total_mem} MB")
    logging.info(f" saving ckpts every {args.ckpt_every_n_minutes} minutes")
    logging.info(f" saving ckpts every {args.save_every_n_epochs } epochs")


    def collate_fn(batch):
        """
        Collates batches
        """
        images = [example["image"] for example in batch]
        captions = [example["caption"] for example in batch]
        tokens = [example["tokens"] for example in batch]
        runt_size = batch[0]["runt_size"]

        images = torch.stack(images)
        images = images.to(memory_format=torch.contiguous_format).float()

        ret = {
            "tokens": torch.stack(tuple(tokens)),
            "image": images,
            "captions": captions,
            "runt_size": runt_size,
        }
        del batch
        return ret

    train_dataloader = torch.utils.data.DataLoader(
        train_batch,
        batch_size=args.batch_size,
        shuffle=False,
        num_workers=0,
        collate_fn=collate_fn
    )

    unet.train() if not args.disable_unet_training else unet.eval()
    text_encoder.train() if not args.disable_textenc_training else text_encoder.eval() 

    logging.info(f" unet device: {unet.device}, precision: {unet.dtype}, training: {unet.training}")
    logging.info(f" text_encoder device: {text_encoder.device}, precision: {text_encoder.dtype}, training: {text_encoder.training}")
    logging.info(f" vae device: {vae.device}, precision: {vae.dtype}, training: {vae.training}")
    logging.info(f" scheduler: {noise_scheduler.__class__}")

    logging.info(f" {Fore.GREEN}Project name: {Style.RESET_ALL}{Fore.LIGHTGREEN_EX}{args.project_name}{Style.RESET_ALL}")
    logging.info(f" {Fore.GREEN}grad_accum: {Style.RESET_ALL}{Fore.LIGHTGREEN_EX}{args.grad_accum}{Style.RESET_ALL}"), 
    logging.info(f" {Fore.GREEN}batch_size: {Style.RESET_ALL}{Fore.LIGHTGREEN_EX}{args.batch_size}{Style.RESET_ALL}")
    logging.info(f" {Fore.GREEN}epoch_len: {Fore.LIGHTGREEN_EX}{epoch_len}{Style.RESET_ALL}")

    scaler = GradScaler(
        enabled=args.amp,
        init_scale=2**17.5,
        growth_factor=2,
        backoff_factor=1.0/2,
        growth_interval=25,
    )
    logging.info(f" Grad scaler enabled: {scaler.is_enabled()} (amp mode)")

    epoch_pbar = tqdm(range(args.max_epochs), position=0, leave=True)
    epoch_pbar.set_description(f"{Fore.LIGHTCYAN_EX}Epochs{Style.RESET_ALL}")
    epoch_times = []

    global global_step
    global_step = 0
    training_start_time = time.time()
    last_epoch_saved_time = training_start_time

    append_epoch_log(global_step=global_step, epoch_pbar=epoch_pbar, gpu=gpu, log_writer=log_writer)

    loss_log_step = []

    assert len(train_batch) > 0, "train_batch is empty, check that your data_root is correct"
    
    try:
        # # dummy batch to pin memory to avoid fragmentation in torch, uses square aspect which is maximum bytes size per aspects.py
        # pixel_values = torch.randn_like(torch.zeros([args.batch_size, 3, args.resolution, args.resolution]))
        # pixel_values = pixel_values.to(unet.device)
        # with autocast(enabled=args.amp):
        #     latents = vae.encode(pixel_values, return_dict=False)
        # latents = latents[0].sample() * 0.18215
        # noise = torch.randn_like(latents)
        # bsz = latents.shape[0]
        # timesteps = torch.randint(0, noise_scheduler.config.num_train_timesteps, (bsz,), device=latents.device)
        # timesteps = timesteps.long()
        # noisy_latents = noise_scheduler.add_noise(latents, noise, timesteps)
        # cuda_caption = torch.linspace(100,177, steps=77, dtype=int).to(text_encoder.device)
        # encoder_hidden_states = text_encoder(cuda_caption, output_hidden_states=True).last_hidden_state
        # with autocast(enabled=args.amp):
        #     model_pred = unet(noisy_latents, timesteps, encoder_hidden_states).sample
        # # discard the grads, just want to pin memory
        # optimizer.zero_grad(set_to_none=True)

        for epoch in range(args.max_epochs):
            loss_epoch = []
            epoch_start_time = time.time()
            images_per_sec_log_step = []

            epoch_len = math.ceil(len(train_batch) / args.batch_size)
            steps_pbar = tqdm(range(epoch_len), position=1)
            steps_pbar.set_description(f"{Fore.LIGHTCYAN_EX}Steps{Style.RESET_ALL}")

            for step, batch in enumerate(train_dataloader):
                step_start_time = time.time()

                with torch.no_grad():
                    with autocast(enabled=args.amp):     
                        pixel_values = batch["image"].to(memory_format=torch.contiguous_format).to(unet.device)
                        latents = vae.encode(pixel_values, return_dict=False)
                    del pixel_values
                    latents = latents[0].sample() * 0.18215

                    noise = torch.randn_like(latents)
                    bsz = latents.shape[0]

                    timesteps = torch.randint(0, noise_scheduler.config.num_train_timesteps, (bsz,), device=latents.device)
                    timesteps = timesteps.long()

                    cuda_caption = batch["tokens"].to(text_encoder.device)

                #with autocast(enabled=args.amp):
                encoder_hidden_states = text_encoder(cuda_caption, output_hidden_states=True)

                if args.clip_skip > 0:
                    encoder_hidden_states = text_encoder.text_model.final_layer_norm(encoder_hidden_states.hidden_states[-args.clip_skip])
                else:
                    encoder_hidden_states = encoder_hidden_states.last_hidden_state

                noisy_latents = noise_scheduler.add_noise(latents, noise, timesteps)

                if noise_scheduler.config.prediction_type == "epsilon":
                    target = noise
                elif noise_scheduler.config.prediction_type in ["v_prediction", "v-prediction"]:
                    target = noise_scheduler.get_velocity(latents, noise, timesteps)
                else:
                    raise ValueError(f"Unknown prediction type {noise_scheduler.config.prediction_type}")
                del noise, latents, cuda_caption

                with autocast(enabled=args.amp):
                    model_pred = unet(noisy_latents, timesteps, encoder_hidden_states).sample

                #del timesteps, encoder_hidden_states, noisy_latents
                #with autocast(enabled=args.amp):
                loss = F.mse_loss(model_pred.float(), target.float(), reduction="mean")

                del target, model_pred

                scaler.scale(loss).backward()

                if args.clip_grad_norm is not None:
                    if not args.disable_unet_training:
                        torch.nn.utils.clip_grad_norm_(parameters=unet.parameters(), max_norm=args.clip_grad_norm)
                    if not args.disable_textenc_training:
                        torch.nn.utils.clip_grad_norm_(parameters=text_encoder.parameters(), max_norm=args.clip_grad_norm)

                if batch["runt_size"] > 0:
                    grad_scale = batch["runt_size"] / args.batch_size
                    with torch.no_grad(): # not required? just in case for now, needs more testing
                        for param in unet.parameters():
                            if param.grad is not None:
                                param.grad *= grad_scale
                        if text_encoder.training:
                            for param in text_encoder.parameters():
                                if param.grad is not None:
                                    param.grad *= grad_scale

                if ((global_step + 1) % args.grad_accum == 0) or (step == epoch_len - 1):
                    scaler.step(optimizer)
                    scaler.update()
                    optimizer.zero_grad(set_to_none=True)

                lr_scheduler.step()

                loss_step = loss.detach().item()

                steps_pbar.set_postfix({"loss/step": loss_step},{"gs": global_step})
                steps_pbar.update(1)

                images_per_sec = args.batch_size / (time.time() - step_start_time)
                images_per_sec_log_step.append(images_per_sec)

                loss_log_step.append(loss_step)
                loss_epoch.append(loss_step)

                if (global_step + 1) % args.log_step == 0:
                    curr_lr = lr_scheduler.get_last_lr()[0]
                    loss_local = sum(loss_log_step) / len(loss_log_step)
                    loss_log_step = []
                    logs = {"loss/log_step": loss_local, "lr": curr_lr, "img/s": images_per_sec}                    
                    log_writer.add_scalar(tag="hyperparamater/lr", scalar_value=curr_lr, global_step=global_step)
                    log_writer.add_scalar(tag="loss/log_step", scalar_value=loss_local, global_step=global_step)
                    sum_img = sum(images_per_sec_log_step)
                    avg = sum_img / len(images_per_sec_log_step)
                    images_per_sec_log_step = []
                    if args.amp:
                        log_writer.add_scalar(tag="hyperparamater/grad scale", scalar_value=scaler.get_scale(), global_step=global_step)
                    log_writer.add_scalar(tag="performance/images per second", scalar_value=avg, global_step=global_step)
                    append_epoch_log(global_step=global_step, epoch_pbar=epoch_pbar, gpu=gpu, log_writer=log_writer, **logs)
                    torch.cuda.empty_cache()

                if (global_step + 1) % args.sample_steps == 0:
                    pipe = __create_inference_pipe(unet=unet, text_encoder=text_encoder, tokenizer=tokenizer, scheduler=sample_scheduler, vae=vae)
                    pipe = pipe.to(device)

                    with torch.no_grad():
                        if sample_prompts is not None and len(sample_prompts) > 0 and len(sample_prompts[0]) > 1:
                            __generate_test_samples(pipe=pipe, prompts=sample_prompts, log_writer=log_writer, log_folder=log_folder, gs=global_step, resolution=args.resolution)
                        else:
                            max_prompts = min(4,len(batch["captions"]))
                            prompts=batch["captions"][:max_prompts]
                            __generate_test_samples(pipe=pipe, prompts=prompts, log_writer=log_writer, log_folder=log_folder, gs=global_step, random_captions=True, resolution=args.resolution)

                    del pipe
                    gc.collect()
                    torch.cuda.empty_cache()

                min_since_last_ckpt =  (time.time() - last_epoch_saved_time) / 60

                if args.ckpt_every_n_minutes is not None and (min_since_last_ckpt > args.ckpt_every_n_minutes):
                    last_epoch_saved_time = time.time()
                    logging.info(f"Saving model, {args.ckpt_every_n_minutes} mins at step {global_step}")
                    save_path = os.path.join(f"{log_folder}/ckpts/{args.project_name}-ep{epoch:02}-gs{global_step:05}")
                    __save_model(save_path, unet, text_encoder, tokenizer, noise_scheduler, vae, args.save_ckpt_dir, yaml, args.save_full_precision)

                if epoch > 0 and epoch % args.save_every_n_epochs == 0 and step == 1 and epoch < args.max_epochs - 1:
                    logging.info(f" Saving model, {args.save_every_n_epochs} epochs at step {global_step}")
                    save_path = os.path.join(f"{log_folder}/ckpts/{args.project_name}-ep{epoch:02}-gs{global_step:05}")
                    __save_model(save_path, unet, text_encoder, tokenizer, noise_scheduler, vae, args.save_ckpt_dir, yaml, args.save_full_precision)

                del batch
                global_step += 1
                update_grad_scaler(scaler, global_step, epoch, step) if args.amp else None
                # end of step

            steps_pbar.close()

            elapsed_epoch_time = (time.time() - epoch_start_time) / 60
            epoch_times.append(dict(epoch=epoch, time=elapsed_epoch_time))
            log_writer.add_scalar("performance/minutes per epoch", elapsed_epoch_time, global_step)

            epoch_pbar.update(1)
            if epoch < args.max_epochs - 1:
                train_batch.shuffle(epoch_n=epoch, max_epochs = args.max_epochs)

            loss_local = sum(loss_epoch) / len(loss_epoch)
            log_writer.add_scalar(tag="loss/epoch", scalar_value=loss_local, global_step=global_step)
            gc.collect()
            # end of epoch

        # end of training

        save_path = os.path.join(f"{log_folder}/ckpts/last-{args.project_name}-ep{epoch:02}-gs{global_step:05}")
        __save_model(save_path, unet, text_encoder, tokenizer, noise_scheduler, vae, args.save_ckpt_dir, yaml, args.save_full_precision)

        total_elapsed_time = time.time() - training_start_time
        logging.info(f"{Fore.CYAN}Training complete{Style.RESET_ALL}")
        logging.info(f"Total training time took {total_elapsed_time/60:.2f} minutes, total steps: {global_step}")
        logging.info(f"Average epoch time: {np.mean([t['time'] for t in epoch_times]):.2f} minutes")

    except Exception as ex:
        logging.error(f"{Fore.LIGHTYELLOW_EX}Something went wrong, attempting to save model{Style.RESET_ALL}")
        save_path = os.path.join(f"{log_folder}/ckpts/errored-{args.project_name}-ep{epoch:02}-gs{global_step:05}")
        __save_model(save_path, unet, text_encoder, tokenizer, noise_scheduler, vae, args.save_ckpt_dir, yaml, args.save_full_precision)
        raise ex

    logging.info(f"{Fore.LIGHTWHITE_EX} ***************************{Style.RESET_ALL}")
    logging.info(f"{Fore.LIGHTWHITE_EX} **** Finished training ****{Style.RESET_ALL}")
    logging.info(f"{Fore.LIGHTWHITE_EX} ***************************{Style.RESET_ALL}")


def update_old_args(t_args):
    """
    Update old args to new args to deal with json config loading and missing args for compatibility
    """
    if not hasattr(t_args, "shuffle_tags"):
        print(f" Config json is missing 'shuffle_tags' flag")
        t_args.__dict__["shuffle_tags"] = False
    if not hasattr(t_args, "save_full_precision"):
        print(f" Config json is missing 'save_full_precision' flag")
        t_args.__dict__["save_full_precision"] = False
    if not hasattr(t_args, "notebook"):
        print(f" Config json is missing 'notebook' flag")
        t_args.__dict__["notebook"] = False
    if not hasattr(t_args, "disable_unet_training"):
        print(f" Config json is missing 'disable_unet_training' flag")
        t_args.__dict__["disable_unet_training"] = False
    if not hasattr(t_args, "rated_dataset"):
        print(f" Config json is missing 'rated_dataset' flag")
        t_args.__dict__["rated_dataset"] = False
    if not hasattr(t_args, "rated_dataset_target_dropout_percent"):
        print(f" Config json is missing 'rated_dataset_target_dropout_percent' flag")
        t_args.__dict__["rated_dataset_target_dropout_percent"] = 50


if __name__ == "__main__":
    supported_resolutions = [256, 384, 448, 512, 576, 640, 704, 768, 832, 896, 960, 1024, 1088, 1152]
    supported_precisions = ['fp16', 'fp32']
    argparser = argparse.ArgumentParser(description="EveryDream2 Training options")
    argparser.add_argument("--config", type=str, required=False, default=None, help="JSON config file to load options from")
    args, _ = argparser.parse_known_args()

    if args.config is not None:
        print(f"Loading training config from {args.config}, all other command options will be ignored!")
        with open(args.config, 'rt') as f:
            t_args = argparse.Namespace()
            t_args.__dict__.update(json.load(f))
            update_old_args(t_args) # update args to support older configs
            print(f" args: \n{t_args.__dict__}")
            args = argparser.parse_args(namespace=t_args)
    else:
        print("No config file specified, using command line args")
        argparser = argparse.ArgumentParser(description="EveryDream2 Training options")
        argparser.add_argument("--amp", action="store_true", default=False, help="Enables automatic mixed precision compute, recommended on")
        argparser.add_argument("--batch_size", type=int, default=2, help="Batch size (def: 2)")
        argparser.add_argument("--ckpt_every_n_minutes", type=int, default=None, help="Save checkpoint every n minutes, def: 20")
        argparser.add_argument("--clip_grad_norm", type=float, default=None, help="Clip gradient norm (def: disabled) (ex: 1.5), useful if loss=nan?")
        argparser.add_argument("--clip_skip", type=int, default=0, help="Train using penultimate layer (def: 0) (2 is 'penultimate')", choices=[0, 1, 2, 3, 4])
        argparser.add_argument("--cond_dropout", type=float, default=0.04, help="Conditional drop out as decimal 0.0-1.0, see docs for more info (def: 0.04)")
        argparser.add_argument("--data_root", type=str, default="input", help="folder where your training images are")
        argparser.add_argument("--disable_textenc_training", action="store_true", default=False, help="disables training of text encoder (def: False)")
        argparser.add_argument("--disable_unet_training", action="store_true", default=False, help="disables training of unet (def: False) NOT RECOMMENDED")
        argparser.add_argument("--disable_xformers", action="store_true", default=False, help="disable xformers, may reduce performance (def: False)")
        argparser.add_argument("--flip_p", type=float, default=0.0, help="probability of flipping image horizontally (def: 0.0) use 0.0 to 1.0, ex 0.5, not good for specific faces!")
        argparser.add_argument("--gpuid", type=int, default=0, help="id of gpu to use for training, (def: 0) (ex: 1 to use GPU_ID 1)")
        argparser.add_argument("--gradient_checkpointing", action="store_true", default=False, help="enable gradient checkpointing to reduce VRAM use, may reduce performance (def: False)")
        argparser.add_argument("--grad_accum", type=int, default=1, help="Gradient accumulation factor (def: 1), (ex, 2)")
        argparser.add_argument("--hf_repo_subfolder", type=str, default=None, help="Subfolder inside the huggingface repo to download, if the model is not in the root of the repo.")
        argparser.add_argument("--logdir", type=str, default="logs", help="folder to save logs to (def: logs)")
        argparser.add_argument("--log_step", type=int, default=25, help="How often to log training stats, def: 25, recommend default!")
        argparser.add_argument("--lowvram", action="store_true", default=False, help="automatically overrides various args to support 12GB gpu")
        argparser.add_argument("--lr", type=float, default=None, help="Learning rate, if using scheduler is maximum LR at top of curve")
        argparser.add_argument("--lr_decay_steps", type=int, default=0, help="Steps to reach minimum LR, default: automatically set")
        argparser.add_argument("--lr_scheduler", type=str, default="constant", help="LR scheduler, (default: constant)", choices=["constant", "linear", "cosine", "polynomial"])
        argparser.add_argument("--lr_warmup_steps", type=int, default=None, help="Steps to reach max LR during warmup (def: 0.02 of lr_decay_steps), non-functional for constant")
        argparser.add_argument("--max_epochs", type=int, default=300, help="Maximum number of epochs to train for")
        argparser.add_argument("--notebook", action="store_true", default=False, help="disable keypresses and uses tqdm.notebook for jupyter notebook (def: False)")
        argparser.add_argument("--project_name", type=str, default="myproj", help="Project name for logs and checkpoints, ex. 'tedbennett', 'superduperV1'")
        argparser.add_argument("--resolution", type=int, default=512, help="resolution to train", choices=supported_resolutions)
        argparser.add_argument("--resume_ckpt", type=str, required=True, default="sd_v1-5_vae.ckpt", help="The checkpoint to resume from, either a local .ckpt file, a converted Diffusers format folder, or a Huggingface.co repo id such as stabilityai/stable-diffusion-2-1 ")
        argparser.add_argument("--sample_prompts", type=str, default="sample_prompts.txt", help="File with prompts to generate test samples from (def: sample_prompts.txt)")
        argparser.add_argument("--sample_steps", type=int, default=250, help="Number of steps between samples (def: 250)")
        argparser.add_argument("--save_ckpt_dir", type=str, default=None, help="folder to save checkpoints to (def: root training folder)")
        argparser.add_argument("--save_every_n_epochs", type=int, default=None, help="Save checkpoint every n epochs, def: 0 (disabled)")
        argparser.add_argument("--save_full_precision", action="store_true", default=False, help="save ckpts at full FP32")
        argparser.add_argument("--save_optimizer", action="store_true", default=False, help="saves optimizer state with ckpt, useful for resuming training later")
        argparser.add_argument("--scale_lr", action="store_true", default=False, help="automatically scale up learning rate based on batch size and grad accumulation (def: False)")
        argparser.add_argument("--seed", type=int, default=555, help="seed used for samples and shuffling, use -1 for random")
        argparser.add_argument("--shuffle_tags", action="store_true", default=False, help="randomly shuffles CSV tags in captions, for booru datasets")
        argparser.add_argument("--useadam8bit", action="store_true", default=False, help="Use AdamW 8-Bit optimizer, recommended!")
        argparser.add_argument("--wandb", action="store_true", default=False, help="enable wandb logging instead of tensorboard, requires env var WANDB_API_KEY")
        argparser.add_argument("--write_schedule", action="store_true", default=False, help="write schedule of images and their batches to file (def: False)")
        argparser.add_argument("--rated_dataset", action="store_true", default=False, help="enable rated image set training, to less often train on lower rated images through the epochs")
        argparser.add_argument("--rated_dataset_target_dropout_percent", type=int, default=50, help="how many images (in percent) should be included in the last epoch (Default 50)")

        args, _ = argparser.parse_known_args()

    main(args)<|MERGE_RESOLUTION|>--- conflicted
+++ resolved
@@ -23,12 +23,8 @@
 import time
 import gc
 import random
-<<<<<<< HEAD
 import traceback
-=======
 import shutil
-
->>>>>>> d274ff28
 
 import torch.nn.functional as F
 from torch.cuda.amp import autocast, GradScaler
@@ -461,14 +457,13 @@
             del tfimage
             del images
 
-<<<<<<< HEAD
     try:
         # first try to download from HF
-        model_root_folder = try_download_model_from_hf(repo_id=args.resume_ckpt,
-                                                       subfolder=args.hf_repo_subfolder)
+        model_root_folder, is_sd1attn, yaml = try_download_model_from_hf(repo_id=args.resume_ckpt,
+                                                                         subfolder=args.hf_repo_subfolder)
         # if that doesn't work, try a local folder
         if model_root_folder is None:
-            model_root_folder = convert_to_hf(args.resume_ckpt)
+            model_root_folder, is_sd1attn, yaml = convert_to_hf(args.resume_ckpt)
 
         text_encoder = CLIPTextModel.from_pretrained(model_root_folder, subfolder="text_encoder")
         vae = AutoencoderKL.from_pretrained(model_root_folder, subfolder="vae")
@@ -478,17 +473,6 @@
         tokenizer = CLIPTokenizer.from_pretrained(model_root_folder, subfolder="tokenizer", use_fast=False)
     except Exception as e:
         traceback.print_exc()
-=======
-    try: 
-        hf_ckpt_path, is_sd1attn, yaml = convert_to_hf(args.resume_ckpt)
-        text_encoder = CLIPTextModel.from_pretrained(hf_ckpt_path, subfolder="text_encoder")
-        vae = AutoencoderKL.from_pretrained(hf_ckpt_path, subfolder="vae")
-        unet = UNet2DConditionModel.from_pretrained(hf_ckpt_path, subfolder="unet", upcast_attention=not is_sd1attn)
-        sample_scheduler = DDIMScheduler.from_pretrained(hf_ckpt_path, subfolder="scheduler")
-        noise_scheduler = DDPMScheduler.from_pretrained(hf_ckpt_path, subfolder="scheduler")
-        tokenizer = CLIPTokenizer.from_pretrained(hf_ckpt_path, subfolder="tokenizer", use_fast=False)
-    except:
->>>>>>> d274ff28
         logging.ERROR(" * Failed to load checkpoint *")
 
     if args.gradient_checkpointing:
