import json
import logging
import math
import random
from dataclasses import dataclass, field
from typing import Callable, Any, Optional, Generator
from argparse import Namespace

import torch
import numpy as np
from colorama import Fore, Style
import torch.nn.functional as F
from torch.utils.data import DataLoader
from torch.utils.tensorboard import SummaryWriter
from tqdm.auto import tqdm

from data.every_dream import build_torch_dataloader, EveryDreamBatch
from data.data_loader import DataLoaderMultiAspect
from data import resolver
from data import aspects
from data.image_train_item import ImageTrainItem
from utils.isolate_rng import isolate_rng

from colorama import Fore, Style


def get_random_split(items: list[ImageTrainItem], split_proportion: float, batch_size: int) \
        -> tuple[list[ImageTrainItem], list[ImageTrainItem]]:
    split_item_count = max(1, math.ceil(split_proportion * len(items)))
    # sort first, then shuffle, to ensure determinate outcome for the current random state
    items_copy = list(sorted(items, key=lambda i: i.pathname))
    random.shuffle(items_copy)
    split_items = list(items_copy[:split_item_count])
    remaining_items = list(items_copy[split_item_count:])
    return split_items, remaining_items

def disable_multiplier_and_flip(items: list[ImageTrainItem]) -> Generator[ImageTrainItem, None, None]:
    for i in items:
        yield ImageTrainItem(image=i.image, caption=i.caption, aspects=i.aspects, pathname=i.pathname, flip_p=0, multiplier=1)


@dataclass
class ValidationDataset:
    name: str
    dataloader: torch.utils.data.DataLoader
    loss_history: list[float] = field(default_factory=list)
    val_loss_window_size: Optional[int] = 5  # todo: arg for this?

    def track_loss_trend(self, mean_loss: float):
        if self.val_loss_window_size is None:
            return
        self.loss_history.append(mean_loss)

        if len(self.loss_history) > ((self.val_loss_window_size * 2) + 1):
            dy = np.diff(self.loss_history[-self.val_loss_window_size:])
            if np.average(dy) > 0:
                logging.warning(f"Validation loss for {self.name} shows diverging.  Check your loss/{self.name} graph.")


class EveryDreamValidator:
    def __init__(self,
                 val_config_path: Optional[str],
                 default_batch_size: int,
                 resolution: int,
                 log_writer: SummaryWriter,
    ):
        self.validation_datasets = []
        self.resolution = resolution
        self.log_writer = log_writer

        self.config = {
            'batch_size': default_batch_size,
            'every_n_epochs': 1,
            'seed': 555,

            'validate_training': True,
            'val_split_mode': 'automatic',
            'auto_split_proportion': 0.15,

            'stabilize_training_loss': False,
            'stabilize_split_proportion': 0.15,

            'use_relative_loss': False,

            'extra_manual_datasets': {
                # name: path pairs
                # eg "santa suit": "/path/to/captioned_santa_suit_images", will be logged to tensorboard as "loss/santa suit"
            }
        }
        if val_config_path is not None:
            with open(val_config_path, 'rt') as f:
                self.config.update(json.load(f))

        if 'val_data_root' in self.config:
            logging.warning(f"   * {Fore.YELLOW}using old name 'val_data_root' for 'manual_data_root' - please "
                  f"update your validation config json{Style.RESET_ALL}")
            self.config.update({'manual_data_root': self.config['val_data_root']})

        if self.config.get('val_split_mode') == 'manual':
            if 'manual_data_root' not in self.config:
                raise ValueError("Error in validation config .json: 'manual' validation is missing 'manual_data_root'")
            self.config['extra_manual_datasets'].update({'val': self.config['manual_data_root']})

        if 'val_split_proportion' in self.config:
            logging.warning(f"   * {Fore.YELLOW}using old name 'val_split_proportion' for 'auto_split_proportion' - please "
                  f"update your validation config json{Style.RESET_ALL}")
            self.config.update({'auto_split_proportion': self.config['val_split_proportion']})



    @property
    def batch_size(self):
        return self.config['batch_size']

    @property
    def every_n_epochs(self):
        return self.config['every_n_epochs']

    @property
    def seed(self):
        return self.config['seed']
    
    @property
    def use_relative_loss(self):
        return self.config['use_relative_loss']

    def prepare_validation_splits(self, train_items: list[ImageTrainItem], tokenizer: Any) -> list[ImageTrainItem]:
        """
        Build the validation splits as requested by the config passed at init.
        This may steal some items from `train_items`.
        If this happens, the returned `list` contains the remaining items after the required items have been stolen.
        Otherwise, the returned `list` is identical to the passed-in `train_items`.
        """
        with isolate_rng():
            random.seed(self.seed)

            auto_dataset, remaining_train_items = self._build_automatic_validation_dataset_if_required(train_items, tokenizer)
            # order is important - if we're removing images from train, this needs to happen before making
            # the overlapping dataloader
            train_overlapping_dataset = self._build_train_stabilizer_dataloader_if_required(
                remaining_train_items, tokenizer)

            if auto_dataset is not None:
                self.validation_datasets.append(auto_dataset)
            if train_overlapping_dataset is not None:
                self.validation_datasets.append(train_overlapping_dataset)
            manual_splits = self._build_manual_validation_datasets(tokenizer)
            self.validation_datasets.extend(manual_splits)

            return remaining_train_items

    def get_validation_step_indices(self, epoch, epoch_length_steps: int) -> list[int]:
        if self.every_n_epochs >= 1:
            if ((epoch+1) % self.every_n_epochs) == 0:
                # last step only
                return [epoch_length_steps-1]
            else:
                return []
        # subdivide the epoch evenly, by rounding self.every_n_epochs to the nearest clean division of steps
        num_divisions = max(1, min(epoch_length_steps, round(1/self.every_n_epochs)))
        # validation happens after training:
        # if an epoch has eg 100 steps and num_divisions is 2, then validation should occur after steps 49 and 99
        validate_every_n_steps = epoch_length_steps / num_divisions
        return [math.ceil((i+1)*validate_every_n_steps) - 1 for i in range(num_divisions)]

    def do_validation(self, global_step: int,
                      get_model_prediction_and_target_callable: Callable[
                                         [Any, Any], tuple[torch.Tensor, torch.Tensor]]):
<<<<<<< HEAD
        if self.train_overlapping_dataloader is not None:
            mean_loss = self._calculate_validation_loss('stabilize-train',
                                                        self.train_overlapping_dataloader,
                                                        get_model_prediction_and_target_callable)
            if self.train_overlapping_dataloader_loss_offset is None:
                self.train_overlapping_dataloader_loss_offset = -mean_loss
            self.log_writer.add_scalar(tag=f"loss/stabilize-train",
                                       scalar_value=self.train_overlapping_dataloader_loss_offset + mean_loss,
                                       global_step=global_step)
        if self.val_dataloader is not None:
            mean_loss = self._calculate_validation_loss('val',
                                                        self.val_dataloader,
                                                        get_model_prediction_and_target_callable)
            if self.val_loss_offset is None:
                self.val_loss_offset = -mean_loss
            self.log_writer.add_scalar(tag=f"loss/val",
                                       scalar_value=self.val_loss_offset + mean_loss,
                                       global_step=global_step)
            self.loss_val_history.append(mean_loss)
            if len(self.loss_val_history) > (self.val_loss_window_size * 2 + 1):
                dy = np.diff(self.loss_val_history[-self.val_loss_window_size:])
                if np.average(dy) > 0:
                    logging.warning(f"Validation loss shows diverging")
                    # todo: signal stop?
=======
        if (epoch % self.every_n_epochs) == 0:
            for i, dataset in enumerate(self.validation_datasets):
                mean_loss = self._calculate_validation_loss(dataset.name,
                                                            dataset.dataloader,
                                                            get_model_prediction_and_target_callable)
                self.log_writer.add_scalar(tag=f"loss/{dataset.name}",
                                           scalar_value=mean_loss,
                                           global_step=global_step)
                dataset.track_loss_trend(mean_loss)

>>>>>>> 4c5ce81b

    def _calculate_validation_loss(self, tag, dataloader, get_model_prediction_and_target: Callable[
        [Any, Any], tuple[torch.Tensor, torch.Tensor]]) -> float:
        with torch.no_grad(), isolate_rng():
            # ok to override seed here because we are in a `with isolate_rng():` block
            random.seed(self.seed)
            torch.manual_seed(self.seed)

            loss_validation_epoch = []
            steps_pbar = tqdm(range(len(dataloader)), position=1, leave=False)
            steps_pbar.set_description(f"{Fore.LIGHTCYAN_EX}Validate ({tag}){Style.RESET_ALL}")

            for step, batch in enumerate(dataloader):
                model_pred, target = get_model_prediction_and_target(batch["image"], batch["tokens"])

                loss = F.mse_loss(model_pred.float(), target.float(), reduction="mean")

                del target, model_pred

                loss_step = loss.detach().item()
                loss_validation_epoch.append(loss_step)

                steps_pbar.update(1)

            steps_pbar.close()

        loss_validation_local = sum(loss_validation_epoch) / len(loss_validation_epoch)
        return loss_validation_local


    def _build_automatic_validation_dataset_if_required(self, image_train_items: list[ImageTrainItem], tokenizer) \
            -> tuple[Optional[ValidationDataset], list[ImageTrainItem]]:
        val_split_mode = self.config['val_split_mode'] if self.config['validate_training'] else None
        if val_split_mode is None or val_split_mode == 'none' or val_split_mode == 'manual':
            # manual is handled by _build_manual_validation_datasets
            return None, image_train_items
        elif val_split_mode == 'automatic':
            auto_split_proportion = self.config['auto_split_proportion']
            val_items, remaining_train_items = get_random_split(image_train_items, auto_split_proportion, batch_size=self.batch_size)
            val_items = list(disable_multiplier_and_flip(val_items))
            logging.info(f" * Removed {len(val_items)} images from the training set to use for validation")
            val_ed_batch = self._build_ed_batch(val_items, tokenizer=tokenizer, name='val')
            val_dataloader = build_torch_dataloader(val_ed_batch, batch_size=self.batch_size)
            return ValidationDataset(name='val', dataloader=val_dataloader), remaining_train_items
        else:
            raise ValueError(f"Unrecognized validation split mode '{val_split_mode}'")

    def _build_manual_validation_datasets(self, tokenizer) -> list[ValidationDataset]:
        datasets = []
        for name, root in self.config.get('extra_manual_datasets', {}).items():
            items = self._load_manual_val_split(root)
            logging.info(f" * Loaded {len(items)} validation images for validation set '{name}' from {root}")
            ed_batch = self._build_ed_batch(items, tokenizer=tokenizer, name=name)
            dataloader = build_torch_dataloader(ed_batch, batch_size=self.batch_size)
            datasets.append(ValidationDataset(name=name, dataloader=dataloader))
        return datasets

    def _build_train_stabilizer_dataloader_if_required(self, image_train_items: list[ImageTrainItem], tokenizer) \
            -> Optional[ValidationDataset]:
        stabilize_training_loss = self.config['stabilize_training_loss']
        if not stabilize_training_loss:
            return None

        stabilize_split_proportion = self.config['stabilize_split_proportion']
        stabilize_items, _ = get_random_split(image_train_items, stabilize_split_proportion, batch_size=self.batch_size)
        stabilize_items = list(disable_multiplier_and_flip(stabilize_items))
        stabilize_ed_batch = self._build_ed_batch(stabilize_items, tokenizer=tokenizer, name='stabilize-train')
        stabilize_dataloader = build_torch_dataloader(stabilize_ed_batch, batch_size=self.batch_size)
        return ValidationDataset(name='stabilize-train', dataloader=stabilize_dataloader, val_loss_window_size=None)

    def _load_manual_val_split(self, val_data_root: str):
        args = Namespace(
            aspects=aspects.get_aspect_buckets(self.resolution),
            flip_p=0.0,
            seed=self.seed,
        )
        val_items = resolver.resolve_root(val_data_root, args)
        val_items.sort(key=lambda i: i.pathname)
        random.shuffle(val_items)
        return val_items

    def _build_ed_batch(self, items: list[ImageTrainItem], tokenizer, name='val'):
        batch_size = self.batch_size
        seed = self.seed
        data_loader = DataLoaderMultiAspect(
            items,
            batch_size=batch_size,
            seed=seed,
        )
        ed_batch = EveryDreamBatch(
            data_loader=data_loader,
            debug_level=1,
            conditional_dropout=0,
            tokenizer=tokenizer,
            seed=seed,
            name=name,
            crop_jitter=0
        )
        return ed_batch<|MERGE_RESOLUTION|>--- conflicted
+++ resolved
@@ -156,53 +156,26 @@
                 return [epoch_length_steps-1]
             else:
                 return []
-        # subdivide the epoch evenly, by rounding self.every_n_epochs to the nearest clean division of steps
-        num_divisions = max(1, min(epoch_length_steps, round(1/self.every_n_epochs)))
-        # validation happens after training:
-        # if an epoch has eg 100 steps and num_divisions is 2, then validation should occur after steps 49 and 99
-        validate_every_n_steps = epoch_length_steps / num_divisions
-        return [math.ceil((i+1)*validate_every_n_steps) - 1 for i in range(num_divisions)]
+        else:
+            # subdivide the epoch evenly, by rounding self.every_n_epochs to the nearest clean division of steps
+            num_divisions = max(1, min(epoch_length_steps, round(1/self.every_n_epochs)))
+            # validation happens after training:
+            # if an epoch has eg 100 steps and num_divisions is 2, then validation should occur after steps 49 and 99
+            validate_every_n_steps = epoch_length_steps / num_divisions
+            return [math.ceil((i+1)*validate_every_n_steps) - 1 for i in range(num_divisions)]
 
     def do_validation(self, global_step: int,
                       get_model_prediction_and_target_callable: Callable[
                                          [Any, Any], tuple[torch.Tensor, torch.Tensor]]):
-<<<<<<< HEAD
-        if self.train_overlapping_dataloader is not None:
-            mean_loss = self._calculate_validation_loss('stabilize-train',
-                                                        self.train_overlapping_dataloader,
+        for i, dataset in enumerate(self.validation_datasets):
+            mean_loss = self._calculate_validation_loss(dataset.name,
+                                                        dataset.dataloader,
                                                         get_model_prediction_and_target_callable)
-            if self.train_overlapping_dataloader_loss_offset is None:
-                self.train_overlapping_dataloader_loss_offset = -mean_loss
-            self.log_writer.add_scalar(tag=f"loss/stabilize-train",
-                                       scalar_value=self.train_overlapping_dataloader_loss_offset + mean_loss,
+            self.log_writer.add_scalar(tag=f"loss/{dataset.name}",
+                                       scalar_value=mean_loss,
                                        global_step=global_step)
-        if self.val_dataloader is not None:
-            mean_loss = self._calculate_validation_loss('val',
-                                                        self.val_dataloader,
-                                                        get_model_prediction_and_target_callable)
-            if self.val_loss_offset is None:
-                self.val_loss_offset = -mean_loss
-            self.log_writer.add_scalar(tag=f"loss/val",
-                                       scalar_value=self.val_loss_offset + mean_loss,
-                                       global_step=global_step)
-            self.loss_val_history.append(mean_loss)
-            if len(self.loss_val_history) > (self.val_loss_window_size * 2 + 1):
-                dy = np.diff(self.loss_val_history[-self.val_loss_window_size:])
-                if np.average(dy) > 0:
-                    logging.warning(f"Validation loss shows diverging")
-                    # todo: signal stop?
-=======
-        if (epoch % self.every_n_epochs) == 0:
-            for i, dataset in enumerate(self.validation_datasets):
-                mean_loss = self._calculate_validation_loss(dataset.name,
-                                                            dataset.dataloader,
-                                                            get_model_prediction_and_target_callable)
-                self.log_writer.add_scalar(tag=f"loss/{dataset.name}",
-                                           scalar_value=mean_loss,
-                                           global_step=global_step)
-                dataset.track_loss_trend(mean_loss)
-
->>>>>>> 4c5ce81b
+            dataset.track_loss_trend(mean_loss)
+
 
     def _calculate_validation_loss(self, tag, dataloader, get_model_prediction_and_target: Callable[
         [Any, Any], tuple[torch.Tensor, torch.Tensor]]) -> float:
